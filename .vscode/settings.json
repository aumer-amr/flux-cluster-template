{
    "files.associations": {
        "*.json5": "jsonc",
        "**/ansible/**/*.yaml": "ansible",
        "**/ansible/**/*.sops.yaml": "yaml",
        "**/ansible/**/inventory/**/*.yaml": "yaml",
        "**/kubernetes/**/*.sops.toml": "plaintext"
    },
    "yaml.schemas": {
        "ansible": "**/ansible/*.yaml",
        "Kubernetes": "**/kubernetes/*.yaml"
    },
<<<<<<< HEAD
    "editor.bracketPairColorization.enabled": true,
    "editor.guides.bracketPairs": true,
    "editor.guides.bracketPairsHorizontal": true,
    "editor.guides.highlightActiveBracketPair": true,
    "editor.hover.delay": 1500,
    "files.trimTrailingWhitespace": true,
    "ansible.python.interpreterPath": "/home/linuxbrew/.linuxbrew/bin/python3",
=======
    "sops.defaults.ageKeyFile": "age.key"
>>>>>>> 1a616bcf
}<|MERGE_RESOLUTION|>--- conflicted
+++ resolved
@@ -10,15 +10,5 @@
         "ansible": "**/ansible/*.yaml",
         "Kubernetes": "**/kubernetes/*.yaml"
     },
-<<<<<<< HEAD
-    "editor.bracketPairColorization.enabled": true,
-    "editor.guides.bracketPairs": true,
-    "editor.guides.bracketPairsHorizontal": true,
-    "editor.guides.highlightActiveBracketPair": true,
-    "editor.hover.delay": 1500,
-    "files.trimTrailingWhitespace": true,
-    "ansible.python.interpreterPath": "/home/linuxbrew/.linuxbrew/bin/python3",
-=======
     "sops.defaults.ageKeyFile": "age.key"
->>>>>>> 1a616bcf
 }